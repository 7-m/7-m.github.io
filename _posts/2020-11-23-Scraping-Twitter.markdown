---
layout: post
title:  "Lets scrape some tweets!!1"
date:   2020-11-23 00:00:00
categories: scraping
---

Want to scrape a handful of tweets? but don't want to sign up for twitter developer or break your head going through tons of API's or copy paste one tweet after the other? Then you have come to the right place!

#### Things to get started
- Basic understanding of Rest API's
- Your favourite Rest API tool
- 10 minutes

#### In brief
1. `api.twitter.com/1.1/guest/activate.json` to get the `x-guest-token` header
<<<<<<< HEAD
2. `api.twitter.com/2/timeline/profile/{rest_id}?count={numTweets}.json` to get the actual tweets
3. `api.twitter.com/graphql/esn6mjj-y68fNAj45x5IYA/UserByScreenName?{"screen_name":"{userHandle}","withHighlightedLabel":false}` to get `rest_id` from a twitter handle
4. `authentication` header for bearer token

#### How?
The `authentication : Bearer AAAAAAAAAAAAAAAAAAAAANRILgAAAAAAnNwIzUejRCOuH5E6I8xnZz4puTs%3D1Zv7ttfk8LF81IUq16cHjhLTvJu4FA33AGWWjCpTnA` header seems to be invariant, incase if it ever changes, just inspect one of the API requests headers in your browser to get it, make sure to include it in every request. The next important bit is the `x-guest-token` header, that's what permits you to make any tweet fetching API requests. Acquire it by making a `POST` the `/1.1/guest/activate.json` endpoint, don't forget to include the `authorization` header.
=======
2. `api.twitter.com/2/timeline/profile/{rest_id}.json?count={numTweets}` to get the actual tweets
3. `api.twitter.com/graphql/esn6mjj-y68fNAj45x5IYA/UserByScreenName?variables={"screen_name":"{userHandle}","withHighlightedLabel":false}` to get `rest_id` from a twitter handle
4. `authentication` header for bearer token

#### How?
The `authorization : Bearer AAAAAAAAAAAAAAAAAAAAANRILgAAAAAAnNwIzUejRCOuH5E6I8xnZz4puTs%3D1Zv7ttfk8LF81IUq16cHjhLTvJu4FA33AGWWjCpTnA` header seems to be invariant, incase if it ever changes, just inspect one of the API requests headers in your browser to get it, make sure to include it in every request. The next important bit is the `x-guest-token` header, that's what permits you to make any tweet fetching API requests. Acquire it by making a `POST` the `/1.1/guest/activate.json` endpoint, don't forget to include the `authorization` header.
>>>>>>> 381089bf

 At this point you're ready to fetch some tweets but first you need `rest_id` which identifies a twitter user. To acquire it, `GET` the `/esn6mjj-y68fNAj45x5IYA/UserByScreenName` endpoint. Include `x-guest-token` and `authorization` headers. Substitute `userHandle` in the query part `variables={"screen_name":"{userHandle}","withHighlightedLabel":false}` with the twitter handle of the user, for ex. `variables={"screen_name":"theasf","withHighlightedLabel":false}` (Apache Foundation's twitter handle). The `esn6mjj-y68fNAj45x5IYA` in the path seems to be a graphQl query hash so its invaraint, but, if it does change, inspect the API requests in your browser to acquire the new value. The response is a JSON, and you can get `rest_id` using the JSONPath `$.data.user.rest_id`.

Now we're truly ready to fetch some tweets, armed with the 2 headers and `rest_id`, `GET` the `api.twitter.com/2/timeline/profile/{rest_id}.json?count={numTweets}` API to fetch `numTweets` number of tweets ( sometimes a few more) . Include both `authorizaton` and `x-guest-token` headers. The tweets are contained as key-value pairs, with the tweet id being the key, I'll leave the exploration of the value object up to you. Use `$.globalObjects.tweets` to fetch the key-value  tweets map. 

That's all folks!
<|MERGE_RESOLUTION|>--- conflicted
+++ resolved
@@ -14,21 +14,12 @@
 
 #### In brief
 1. `api.twitter.com/1.1/guest/activate.json` to get the `x-guest-token` header
-<<<<<<< HEAD
-2. `api.twitter.com/2/timeline/profile/{rest_id}?count={numTweets}.json` to get the actual tweets
-3. `api.twitter.com/graphql/esn6mjj-y68fNAj45x5IYA/UserByScreenName?{"screen_name":"{userHandle}","withHighlightedLabel":false}` to get `rest_id` from a twitter handle
-4. `authentication` header for bearer token
-
-#### How?
-The `authentication : Bearer AAAAAAAAAAAAAAAAAAAAANRILgAAAAAAnNwIzUejRCOuH5E6I8xnZz4puTs%3D1Zv7ttfk8LF81IUq16cHjhLTvJu4FA33AGWWjCpTnA` header seems to be invariant, incase if it ever changes, just inspect one of the API requests headers in your browser to get it, make sure to include it in every request. The next important bit is the `x-guest-token` header, that's what permits you to make any tweet fetching API requests. Acquire it by making a `POST` the `/1.1/guest/activate.json` endpoint, don't forget to include the `authorization` header.
-=======
 2. `api.twitter.com/2/timeline/profile/{rest_id}.json?count={numTweets}` to get the actual tweets
 3. `api.twitter.com/graphql/esn6mjj-y68fNAj45x5IYA/UserByScreenName?variables={"screen_name":"{userHandle}","withHighlightedLabel":false}` to get `rest_id` from a twitter handle
 4. `authentication` header for bearer token
 
 #### How?
 The `authorization : Bearer AAAAAAAAAAAAAAAAAAAAANRILgAAAAAAnNwIzUejRCOuH5E6I8xnZz4puTs%3D1Zv7ttfk8LF81IUq16cHjhLTvJu4FA33AGWWjCpTnA` header seems to be invariant, incase if it ever changes, just inspect one of the API requests headers in your browser to get it, make sure to include it in every request. The next important bit is the `x-guest-token` header, that's what permits you to make any tweet fetching API requests. Acquire it by making a `POST` the `/1.1/guest/activate.json` endpoint, don't forget to include the `authorization` header.
->>>>>>> 381089bf
 
  At this point you're ready to fetch some tweets but first you need `rest_id` which identifies a twitter user. To acquire it, `GET` the `/esn6mjj-y68fNAj45x5IYA/UserByScreenName` endpoint. Include `x-guest-token` and `authorization` headers. Substitute `userHandle` in the query part `variables={"screen_name":"{userHandle}","withHighlightedLabel":false}` with the twitter handle of the user, for ex. `variables={"screen_name":"theasf","withHighlightedLabel":false}` (Apache Foundation's twitter handle). The `esn6mjj-y68fNAj45x5IYA` in the path seems to be a graphQl query hash so its invaraint, but, if it does change, inspect the API requests in your browser to acquire the new value. The response is a JSON, and you can get `rest_id` using the JSONPath `$.data.user.rest_id`.
 
